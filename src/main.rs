use std::collections::HashMap;
use std::fs::File;
use std::io::{BufWriter, Write};

extern crate rand;
use rand::prelude::*;

#[derive(Debug)]
struct Vertex {
    id: VertId,
    w: Weight,
}

struct Link {
    src: VertId,
    dst: VertId,
    w: Weight,
}

type VertId = u32;
type ProcId = i32;
type Tick = u32;
type TaskId = u32;
type Weight = u32;
type Importance = u32;

<<<<<<< HEAD
#[derive(PartialEq, Eq, Clone)]
enum Cell {
    Free,
    Taken(TaskId),
    Snd(TaskId),
    Rcv(TaskId),
}

impl fmt::Display for Cell {
    fn fmt(&self, f: &mut fmt::Formatter) -> fmt::Result {
        match self {
            Cell::Free => write!(f, "____"),
            Cell::Taken(id) => write!(f, "#{:2}#", id),
            Cell::Snd(id) => write!(f, "-{:2}-", id),
            Cell::Rcv(id) => write!(f, "+{:2}+", id),
        }
    }
}

#[derive(Clone)]
=======
#[derive(Debug)]
>>>>>>> 3dec028e
struct Task {
    id: TaskId,
    w: Weight,
    imp: Importance,
    children: Vec<(TaskId, Weight)>,
    parents: Vec<(TaskId, Weight)>,
}

fn tasks_from(vertices: Vec<Vertex>, links: Vec<Link>) -> Vec<Task> {
    let mut tasks = Vec::new();
    let length = vertices.len() as u32;

    // Create tasks
    for Vertex { id, w } in vertices.into_iter() {
        if id >= length {
            panic!("Using VertId beyond upper bound.")
        }
        if id != (tasks.len() as u32) {
            panic!("Pushing for wrong index");
        }

        tasks.push(Task {
            id: id,
            w: w,
            imp: 0,
            children: Vec::new(),
            parents: Vec::new(),
        });
    }

    // Add links
    for Link { src, dst, w } in links.into_iter() {
        if src >= (tasks.len() as u32) || dst >= (tasks.len() as u32) {
            panic!("Link from or to out-of-bounds Vertex");
        }
        tasks[src as usize].children.push((dst, w));
        tasks[dst as usize].parents.push((src, w));
    }

    // Set importance
    // Assumes that at each iteration there will be at least 1 Task whose all
    // children have their Importance set. Utilizes exactly 1 such Task at each iteration.
    for _ in 0..tasks.len() {
        let (index, imp) = tasks
            .iter()
            .filter(|Task { imp, .. }| *imp == 0)
            .find_map(
                |Task { id, w, children, .. }| {
                    children.iter()
                        .try_fold(w.clone(), |acc, &(child_id, _)| {
                            let imp = tasks[child_id as usize].imp;
                            if imp != 0 {
                                Some(acc + imp)
                            } else {
                                None
                            }
                        })
                        .and_then(|imp| Some((id.clone(), imp)))
                },
            )
            .unwrap(); // can safely unwrap because of the assumption described above
        tasks[index as usize].imp = imp;
        // println!("{} for {}", imp, index);
    }

    tasks
}


fn print_tasks(tasks: &Vec<Task>) {
    for Task {id, w, children, parents, imp} in tasks.iter() {
        println!("Task #{} [{}] <{}>:", id, w, imp);
        print!("\t->");
        for (dst, w) in children.iter() {
            print!(" #{}[{}]", dst, w);
        }
        println!();
        print!("\t<-");
        for (src, w) in parents.iter() {
            print!(" #{}[{}]", src, w);
        }
        println!();
    }
}

fn main() {
    let (vertices, links) = populate_random();
    // let (vertices, links) = (populate_vertices(), populate_links());
    let tasks = tasks_from(vertices, links);
    print_tasks(&tasks);
    let mut s = System::new(tasks);
    s.plan();
    s.export("planning.txt".to_string());
}


struct OutTask {
    start: Tick,
    proc: ProcId,
    weight: Weight,
    id: TaskId,
}

<<<<<<< HEAD
type Proc = Vec<Cell>;

#[derive(Clone)]
struct System {
    processors: HashMap<ProcId, Proc>,
    planned_tasks: Vec<Task>, // TODO: can remove
    unplanned_tasks: Vec<Task>,
    leftmost_proc: ProcId,
    rightmost_proc: ProcId,
    start_times: HashMap<TaskId, (ProcId, StartTime, Weight)>,
=======
#[derive(Debug)]
struct OutLink {
    src_core: ProcId,
    dst_core: ProcId,
    start: Tick,
    weight: Weight,
    src_task: TaskId,
    dst_task: TaskId,
>>>>>>> 3dec028e
}

impl OutLink {
    fn serialize(&self, leftmost_proc: &ProcId) -> String {
        let mut s = "OutLink\n".to_string();

        s += "src_core:";
        s += &(self.src_core - leftmost_proc).to_string();
        s += "\n";

        s += "dst_core:";
        s += &(self.dst_core - leftmost_proc).to_string();
        s += "\n";

<<<<<<< HEAD
        System {
            leftmost_proc: 0,
            rightmost_proc: 0,
            processors: map,
            planned_tasks: Vec::new(),
            unplanned_tasks: tasks,
            start_times: HashMap::new(),
        }
=======
        s += "weight:";
        s += &self.weight.to_string();
        s += "\n";

        s += "start:";
        s += &(self.start + 1).to_string();
        s += "\n";

        s += "src_task:";
        s += &self.src_task.to_string();
        s += "\n";

        s += "dst_task:";
        s += &self.dst_task.to_string();
        s += "\n";

        s
>>>>>>> 3dec028e
    }
}

<<<<<<< HEAD
    fn last_free_or_taken(proc: &Proc, min: Tick) -> Tick {
        for curr in (min..proc.len() as Tick).into_iter().rev() {
            let cell = proc.get(curr as usize).unwrap();
            if let Cell::Rcv(_) = cell {return curr}
            if let Cell::Snd(_) = cell {return curr}
        }
        min
    }

    fn fall(system: &mut System, src_proc: ProcId, dst_proc: ProcId,
            w: Weight, min_start: Tick, target: TaskId) -> Tick {
        println!("  Falling for {}>{} with min_start={}", src_proc, dst_proc, min_start);
        let (start, _free_start): (u32, Option<u32>) = {
            let proc_src = system.processors.get(&src_proc).unwrap();
            let proc_dst = system.processors.get(&dst_proc).unwrap();
            let start_in_src = System::last_free_or_taken(proc_src, min_start);
            let start_in_dst = System::last_free_or_taken(proc_dst, min_start);
            (std::cmp::max(start_in_src, start_in_dst), None)
        };

        System::displace(&mut system.start_times,
             system.processors.get_mut(&src_proc).unwrap(), src_proc, start.clone(), w.clone());
        System::displace(&mut system.start_times,
             system.processors.get_mut(&dst_proc).unwrap(), dst_proc, start.clone(), w.clone());
         
        System::place(system, Cell::Snd(target), Place {proc: src_proc, tick: start}, w);
        System::place(system, Cell::Rcv(target), Place {proc: dst_proc, tick: start}, w);

        start + w
    }

    fn displace(start_times: &mut HashMap<TaskId, (ProcId, StartTime, Weight)>,
                proc: &mut Vec<Cell>, proc_id: ProcId, start: Tick, w: Weight) {
        println!("Displacing [{} to {}) inside proc={}", start, start + w, proc_id);
        if start as usize >= proc.len() {
            println!("  Processor length ({}) is insufficient => nothing to do", proc.len());
            return;
        }
        let cell_start = proc.get(start as usize).unwrap();
        if let Cell::Rcv(_) = cell_start {
            panic!("  Displacing starting from Cell::Rcv");
        }
        if let Cell::Snd(_) = cell_start {
            panic!("  Displacing starting from Cell::Snd");
        }
        let mut actual_start = start as usize;
        if let Cell::Taken(id) = cell_start {
            println!("  Displacing Taken({})", id);
            while let Cell::Taken(curr_id) = proc.get(actual_start).unwrap_or(&Cell::Free) {
                if curr_id != id {break;}
                if actual_start == 0 {break;}
                actual_start -= 1;
            }
            println!("  Actual start={}", actual_start);
        }
        // TODO: improve
        for _ in 0..(w + (start - actual_start as u32)) {
            proc.insert(actual_start, Cell::Free);
        }
        for (task_id, (possible_proc_id, start_time, _)) in start_times {
            if *possible_proc_id != proc_id {continue;}
            if *start_time >= actual_start as u32 {
                *start_time += w;
                println!("    Increasing start_time of {} to {}", task_id, start_time);
            }
        }
    }

    // fn could_shift(start: Tick, index: Tick, end: Tick,
    //                 imp_index: Importance, imp_task: Importance) -> bool {
    //     ((index - start + 1) as f32 / (end - index - 1) as f32) <=
    //         (imp_index as f32 / imp_task as f32)
    // }
    //
    // vec<(path, link_w, parent_finish)>
    fn get_paths_to(proc: ProcId, parents: &Vec<(TaskId, Weight)>,
            start_times: &HashMap<TaskId, (ProcId, StartTime, Weight)>)
                -> Vec<(Vec<(ProcId, ProcId)>, Weight, Tick)> {
        parents.iter()
            .map(|(parent_task_id, link_w)| {
                let (parent_proc, parent_start, parent_w) =
                    start_times.get(parent_task_id).unwrap().clone();
                (parent_proc, link_w.clone(), (parent_start + parent_w).clone())
            })
            .filter(|(parent_proc, ..)| *parent_proc != proc)
            .map(|(parent_proc, link_w, parent_finish)| {
                let left_to_right = parent_proc < proc;
                let pairs = (if parent_proc < proc
                             {(parent_proc..proc)}
                        else {(proc..parent_proc)})
                    .map(|x| if left_to_right {(x, x+1)} else {(x+1, x)});
                let path = if left_to_right {pairs.collect()} else {pairs.rev().collect()};
                (path, link_w, parent_finish)
            })
            .collect()
    }

    fn plan(&mut self) {
        while self.unplanned_tasks.len() > 0 {
            self.print_planning();
            let Task {id: task_id, w: task_w, parents, ..} = self.rmv_earliest();
            // No parents => can start immediately => into a new processor
            if parents.is_empty() {
                let the_place = Place {proc: self.leftmost_proc.clone(), tick: 0};
                System::place(self, Cell::Taken(task_id), the_place, task_w);
                continue;
            }

            println!("------------------Finding best for task {}---------------------", task_id);
            let (new_system, _score) =
                (self.leftmost_proc..=self.rightmost_proc).into_iter()
                .inspect(|proc| println!("Evaluating proc {}", proc))
                .map(|proc| {
                    let paths = System::get_paths_to(proc, &parents, &self.start_times);
                    // TODO: don't account for transmission_cost
                    let transmission_cost: u32 = paths.iter()
                        .map(|(path, step_w, ..)| (path.len() as u32) * step_w.clone())
                        .sum();
                    let mut system = self.clone();
                    let mut max_finish: u32 = parents.iter()
                        .map(|(parent_task_id, _)| {
                            let (_, parent_start, parent_w) =
                                self.start_times.get(parent_task_id).expect("Parent not planned yet").clone();
                            parent_start + parent_w
                        })
                        .max().unwrap(); // can safely unwrap() because there is at least 1 parent
                    for (path, link_w, parent_finish) in paths.into_iter() {
                        let mut last_finish = parent_finish;
                        for (src_proc, dst_proc) in path.into_iter() { // for each step
                            last_finish = System::fall(&mut system,
                                src_proc, dst_proc, link_w, last_finish, task_id.clone());
                            println!("    Last finish for {}->{} is {}", src_proc, dst_proc, last_finish);
                        }
                        max_finish = std::cmp::max(max_finish, last_finish);
                    }

                    println!("====Transmission cost={}, max finish={}", transmission_cost, max_finish);
                    (system, max_finish + transmission_cost)
                })
                .inspect(|(_, score)| println!("=================Has score {}", score))
                .min_by_key(|(_, score)| score.clone())
                .unwrap();
            println!("Best score={}", _score);
            self.processors = new_system.processors;
            self.leftmost_proc = new_system.leftmost_proc;
            self.rightmost_proc = new_system.rightmost_proc;
            self.start_times = new_system.start_times;
            break;
        }
=======
impl OutTask {
    fn serialize(&self, leftmost_proc: &ProcId) -> String {
        let mut s = "OutTask\n".to_string();

        s += "start:";
        s += &(self.start + 1).to_string();
        s += "\n";

        s += "proc:";
        s += &(self.proc - leftmost_proc).to_string();
        s += "\n";
>>>>>>> 3dec028e

        s += "weight:";
        s += &self.weight.to_string();
        s += "\n";

        s += "id:";
        s += &self.id.to_string();
        s += "\n";

        s
    }
}

<<<<<<< HEAD







        //     // println!(" Finding for task {}", task_id);
        //     let (proc, mut task_start) = self.find_best_proc(task_w, &parents);
        //     // Place data transmissions -- for each parent put transmission paths
        //     for (parent_task_id, link_w) in parents.iter() {
        //         let (parent_proc, parent_start, parent_w) =
        //             self.start_times.get(parent_task_id).unwrap().clone();
        //         if proc == parent_proc {
        //             continue; // on the same processor => nothing to transmit
        //         }
        //         // Hot to get from parent to proc
        //         let paths: Vec<(i32, i32)> = {
        //             let left_to_right = parent_proc < proc;
        //             let pairs = (if parent_proc < proc
        //                          {(parent_proc..proc)}
        //                     else {(proc..parent_proc)})
        //                 .map(|x| if left_to_right {(x, x+1)} else {(x+1, x)});
        //             if left_to_right {pairs.collect()} else {pairs.rev().collect()}
        //         };
        //         // Plan (put) paths
        //         let mut tick = (parent_start + parent_w) as usize;
        //         for (src, dst) in paths.into_iter() {
        //             loop { // Until we find an empty slot
        //                 let mut found = true;
        //                 for t in tick..(tick + *link_w as usize) {
        //                     let processor_src = self.processors.get(&src).unwrap();
        //                     if let Cell::Free = processor_src.get(t).unwrap_or(&Cell::Free) {
        //                         let processor_dst = self.processors.get(&dst).unwrap();
        //                         if let Cell::Free = processor_dst.get(t).unwrap_or(&Cell::Free) {
        //                             continue;
        //                         }
        //                     }
        //                     // At least for one _t_ couldn't find Free => failed for this _tick_
        //                     found = false;
        //                     break;
        //                 };
        //                 if found {break};
        //                 tick += 1;
        //             }
        //             // Actually place the transmission
        //             self.place(Cell::Snd(task_id), Place {proc: src, tick: tick as u32}, *link_w);
        //             self.place(Cell::Rcv(task_id), Place {proc: dst, tick: tick as u32}, *link_w);
        //
        //             tick += *link_w as usize;
        //         }
        //         // _tick_ now contains the tick when the data transmission from
        //         // current parent has ended. The actual start time is thus the max
        //         // of all such _tick_s.
        //         task_start = std::cmp::max(task_start, tick as u32);
        //     }
        //
        //     // Have received all data for this task => can start it
        //     self.place(Cell::Taken(task_id), Place {proc: proc, tick: task_start}, task_w);
        // }

    fn place(system: &mut System, cell: Cell, Place { proc, tick }: Place, amount: u32) {
        {
            let processor = system.processors.get_mut(&proc).unwrap();
            while (processor.len() as u32) < tick {
                // create cells up to _tick_
                processor.push(Cell::Free);
            }
            let mut start = tick;
            while processor.get(start as usize).unwrap_or(&Cell::Free) != &Cell::Free {
                start += 1; // find first empty spacce (or the end, which is empty as well)
            }
=======
#[derive(PartialEq, Eq, Hash, Clone, Copy, Debug)]
struct ProcPair {
    left: ProcId,
    right: ProcId,
}
>>>>>>> 3dec028e

impl ProcPair {
    fn new(left: ProcId, right: ProcId) -> ProcPair {
        if left < right { ProcPair {left: left,  right: right} }
        else            { ProcPair {left: right, right: left}  }
    }
}

fn clone_buses(buses: &Buses) -> Buses {
    let mut new_buses = HashMap::new();
    for (proc_pair, tick) in buses.iter() {
        new_buses.insert(proc_pair.clone(), tick.clone());
    }
    new_buses
}

<<<<<<< HEAD
        if let Cell::Taken(task_id) = cell {
            system.start_times.insert(task_id, (proc, tick, amount));
=======
// proc -> first free tick
type Processors = HashMap<ProcId, Tick>;
// leftproc
type Buses = HashMap<ProcPair, Tick>;
// where the tasks was planned and where it finished
type PlannedTasks = HashMap<TaskId, (ProcId, Tick)>;


struct System {
    unplanned_tasks: Vec<Task>,
    out_tasks: Vec<OutTask>,
    out_links: Vec<OutLink>,
    leftmost_proc: ProcId,
    rightmost_proc: ProcId,
    processors: Processors,
    buses: Buses,
    planned_tasks: PlannedTasks,
}

#[derive(Debug)]
struct Scenario {
    proc: ProcId,
    buses: Buses,
    start: Tick,
    new_links: Vec<OutLink>,
    score: u32,
}


fn gen_paths(src: ProcId, dst: ProcId) -> Vec<(ProcId, ProcId)> {
    if src < dst { (src..dst).map(|x| (x, x+1))      .collect() }
    else         { (dst..src).map(|x| (x+1, x)).rev().collect() }
}


impl System {
    fn export(&self, path: String) {
        let f = File::create(path).expect("Unable to create file");
        let mut f = BufWriter::new(f);

        self.out_tasks.iter().for_each(|task|
            f.write_all(task.serialize(&self.leftmost_proc).as_bytes())
                .expect("Unable to write data"));
        self.out_links.iter().for_each(|link|
            f.write_all(link.serialize(&self.leftmost_proc).as_bytes())
                .expect("Unable to write data"));
    }

    fn plan(&mut self) {
        while let Some(task) = self.pop_next() {
            // println!("Working with {:?}", task);
            let Scenario {proc, buses, start, mut new_links, ..} =
                (self.leftmost_proc..=self.rightmost_proc)
                .map(|proc| self.play_scenario(proc, &task))
                // .inspect(|scenario| println!("      Considering {:#?}", scenario))
                .min_by_key(|scenario| scenario.score)
                .unwrap();
            self.buses = buses;
            self.out_links.append(&mut new_links);
            self.out_tasks.push(OutTask {
                start,
                proc,
                weight: task.w,
                id: task.id,
            });
            self.processors.insert(proc, start + task.w);
            self.planned_tasks.insert(task.id, (proc, start + task.w));
            self.enlarge_if_needed(proc);
>>>>>>> 3dec028e
        }
    }

<<<<<<< HEAD
        // Add one processor to the left and one processor to the right, if needed
        if proc == system.leftmost_proc {
            system.leftmost_proc -= 1;
            system.processors.insert(system.leftmost_proc, Vec::new());
        }
        if proc == system.rightmost_proc {
            system.rightmost_proc += 1;
            system.processors.insert(system.rightmost_proc, Vec::new());
=======
    fn enlarge_if_needed(&mut self, proc: ProcId) {
        if proc == self.leftmost_proc {
            self.leftmost_proc -= 1;
            self.processors.insert(self.leftmost_proc, 0);
            self.buses.insert(ProcPair::new(self.leftmost_proc, self.leftmost_proc + 1), 0);
        }
        if proc == self.rightmost_proc {
            self.rightmost_proc += 1;
            self.processors.insert(self.rightmost_proc, 0);
            self.buses.insert(ProcPair::new(self.rightmost_proc, self.rightmost_proc - 1), 0);
>>>>>>> 3dec028e
        }
    }

    fn finish_of(&self, task: &TaskId) -> Tick {
        let (_, tick) = self.planned_tasks.get(task).unwrap();
        tick.clone()
    }

    fn proc_of(&self, task: &TaskId) -> ProcId {
        let (proc, _) = self.planned_tasks.get(task).unwrap();
        proc.clone()
    }

<<<<<<< HEAD
    fn find_best_proc(&self, w: Weight, parents: &Vec<(TaskId, Weight)>) -> (ProcId, StartTime) {
        let eval_proc = |proc_id: i32| -> u32 {
            let transmissions: Vec<(_,_)> = parents.iter()
                .map(|(task_id, w)| {
                    let (other_proc_id, other_start, other_w) =
                        self.start_times.get(task_id).expect("Parent not planned yet");
                    let other_finish = other_start + other_w;
                    let dst: u32 = (proc_id - other_proc_id).abs() as u32;
                    (dst * w, other_finish + dst * w)
                })
                .collect();
                // .sum();
            let (trans_sum, trans_last): (u32, u32) = (
                transmissions.iter().map(|(score, _)| score).sum(),
                *transmissions.iter().map(|(_, finish)| finish).max().unwrap_or(&0)
            );
            // println!("Trans {}", transmission_score);
            // self.find_consecutive_block(proc_id, w, start_time) + transmission_score * 1
            self.find_consecutive_block(proc_id, w, trans_last) + trans_sum
        };

        // Start = max(parents_end_time)
        let start: u32 = parents.iter()
            .map(|(task_id, _)| {
                let (_, parent_start_time, parent_w) = self.start_times.get(task_id).unwrap();
                parent_start_time + parent_w
            })
            .max()
            .unwrap();
        // println!("Start at {}", start);

        // Result = proc_index with best(min) score
        ((self.leftmost_proc..=self.rightmost_proc)
            .map(|proc| (proc, eval_proc(proc)))
            // .inspect(|(proc, score)| println!("Considering score={} for proc={}", score, proc))
            .min_by(|(_, score1), (_, score2)| score1.cmp(score2))
            // .map(|(proc, score)| {println!("  Settling for score={} for proc={}", score, proc); (proc, score)})
            .map(|(index, _)| index)
            .unwrap() as i32,
        start)
    }

    fn rmv_earliest(&mut self) -> Task {
        let max = self.unplanned_tasks.iter()
            .enumerate()
            .max_by_key(|(_, Task {imp, ..})| imp)
            .map(|(index, _)| index)
            .unwrap();
        let removed = self.unplanned_tasks.remove(max);
        self.planned_tasks.push(removed.clone());
        removed
=======
    fn bus_finish_of(&self, src: &ProcId, dst: &ProcId, buses: &Buses) -> Tick {
        buses.get(&ProcPair::new(src.clone(), dst.clone())).unwrap().clone()
    }

    fn play_scenario(&self, proc: ProcId, task: &Task) -> Scenario {
        let mut buses = clone_buses(&self.buses);
        let (transmission_finish, new_links): (Tick, Vec<OutLink>) = task.parents.iter()
            .filter(|(parent, _)| self.proc_of(parent) != proc)
            .map(|(parent, weight)| {
                let (transmission_finish, new_links) = gen_paths(self.proc_of(&parent), proc).into_iter()
                    .fold((self.finish_of(&parent), Vec::new()),
                            |(src_finish, mut links), (src_core, dst_core)| {
                        let start = std::cmp::max(
                            src_finish,
                            // work upon the being updated buses
                            self.bus_finish_of(&src_core, &dst_core, &buses)
                        );
                        links.push(OutLink {
                            src_core,
                            dst_core,
                            start: start.clone(),
                            weight: weight.clone(),
                            src_task: parent.clone(),
                            dst_task: task.id.clone(),
                        });
                        (start + weight.clone(), links)
                    });
                // Imprint these links, so that all consequent paths of links
                // work upon the updated buses.
                for OutLink {src_core, dst_core, start, weight, ..} in new_links.iter() {
                    buses.insert(
                        ProcPair::new(src_core.clone(), dst_core.clone()),
                        (start + weight).clone());
                }
                (transmission_finish, new_links)
            })
            .fold((0, Vec::new()), |(finish, mut links), (cur_finish, mut cur_links)| {
                links.append(&mut cur_links);
                (std::cmp::max(finish, cur_finish), links)
            });

        let free_on_proc = self.processors.get(&proc).unwrap();
        let start = std::cmp::max(free_on_proc, &transmission_finish).clone();
        Scenario {
            score: start.clone(),
            start,
            new_links,
            buses,
            proc,
        }
    }

    fn new(tasks: Vec<Task>) -> System {
        let mut processors = HashMap::new();
        processors.insert(0, 0);
        System {
            unplanned_tasks: tasks,
            out_tasks: vec![],
            out_links: vec![],
            leftmost_proc: 0,
            rightmost_proc: 0,
            processors: processors,
            buses: HashMap::new(),
            planned_tasks: HashMap::new(),
        }
>>>>>>> 3dec028e
    }

<<<<<<< HEAD
fn main() {
    // let (vert, links) = populate_random();
    // let tasks = tasks_from(vert, links);
    // print_tasks(&tasks);
    // System::new(tasks).plan();
    System::new(tasks_from(populate_vertices(), populate_links())).plan();
}

// fn populate_random() -> (Vec<Vertex>, Vec<Link>) {
//     let vertex_count = 8;
//     let min_per_layer = 1;
//     let max_per_layer = vertex_count / 2;
//     let min_vertex_weight = 3;
//     let max_vertex_weight = 8;
//     let seed = [6,4,4,4, 5,6,7,8, 9,10,11,12, 13,14,15,16];
//     let mut rng = SmallRng::from_seed(seed);
//
//     // Vertices
//     let mut done_vertices_count = 0;
//     let mut id: VertId = 0;
//     let mut layers = Vec::new();
//     while done_vertices_count < vertex_count {
//         let mut layer = Vec::new();
//         let count: u32 = {
//             let r = rng.gen_range(min_per_layer, max_per_layer + 1);
//             let left = vertex_count - done_vertices_count;
//             if left < r {left} else {r}
//         };
//         for _ in 0..count {
//             let weight: Weight = rng.gen_range(min_vertex_weight, max_vertex_weight + 1);
//             layer.push(Vertex {id: id, w: weight});
//             id += 1;
//         }
//         done_vertices_count += count;
//
//         layers.push(layer);
//     }
//     println!("{:#?}", layers);
//
//     // Links
//     let links_count = (vertex_count * (vertex_count - 1) / 2) / 3;
//     println!("Will create {} links", links_count);
//     let min_link_weight = 1;
//     let max_link_weight = 2;
//     let mut links = Vec::new();
//     // There must be at least one path with a Vertex in each layer.
//     // Gen that path. Since all vertices are random,
//     // can just take 0th at each layer at this stage
//     let belongs_to_chunk = |id: u32, chunks: &Vec<Vec<VertId>>| -> Option<usize> {
//         chunks.iter()
//             .enumerate()
//             .find_map(|(index, chunk)|
//                 if chunk.iter()
//                     .find(|&& x| x == id)
//                     .is_some() {Some(index)}
//                 else {None}
//             )
//     };
//     let mut done_links_count = 0;
//     let mut chunks = Vec::new();
//     let mut converged = false;
//     // let mut iii = 0;
//     while !converged || done_links_count < links_count {
//         // if !converged && iii < 200 { println!("Have chunks: {:#?}", chunks); iii += 1 }
//         let layer_src_index = rng.gen_range(0, layers.len() - 1);
//         let layer_dst_index = rng.gen_range(layer_src_index + 1, layers.len());
//         let layer_src = layers.get(layer_src_index).unwrap();
//         let layer_dst = layers.get(layer_dst_index).unwrap();
//         let src_index = layer_src.get(rng.gen_range(0, layer_src.len())).unwrap().id.clone();
//         let dst_index = layer_dst.get(rng.gen_range(0, layer_dst.len())).unwrap().id.clone();
//         // Retry if such link already exists
//         if links.iter()
//             .find(|&& Link {src, dst, ..}| (src == src_index) && (dst == dst_index))
//             .is_some() { continue; }
//         let weight: u32 = rng.gen_range(min_link_weight, max_link_weight + 1);
//         links.push(Link { src: src_index, dst: dst_index, w: weight });
//         done_links_count += 1;
//
//         // Have nothing to trach if have already converged
//         if converged { continue; }
//
//         let all_connected = |chunks: &Vec<Vec<u32>>| {
//             if chunks.len() == 1 {
//                 let chunk = chunks.get(0).unwrap();
//                 layers.iter().flatten()
//                     .map(|Vertex {id, ..}| chunk.iter().find(|&&x| &x == id).is_some())
//                     .all(|found| found)
//             } else {
//                 false
//             }
//         };
//         let chunk_src = belongs_to_chunk(src_index, &chunks);
//         let chunk_dst = belongs_to_chunk(dst_index, &chunks);
//         // println!("Have: {} and {}", src_index, dst_index);
//         if chunk_src.is_none() && chunk_dst.is_none() {
//             // Create new chunk
//             // println!("Creating new chunk");
//             chunks.push(vec![src_index, dst_index]);
//         } else if chunk_src.is_none() && chunk_dst.is_some() {
//             // Add src to dst_chunk
//             // println!("Adding src to dst");
//             chunks.get_mut(chunk_dst.unwrap()).unwrap().push(src_index);
//             if all_connected(&chunks) { converged = true; }
//         } else if chunk_src.is_some() && chunk_dst.is_none() {
//             // Add dst to src_chunk
//             // println!("Adding dst to src");
//             chunks.get_mut(chunk_src.unwrap()).unwrap().push(dst_index);
//             if all_connected(&chunks) { converged = true; }
//         } else { // both Some
//             let src = chunk_src.unwrap();
//             let dst = chunk_dst.unwrap();
//             // println!("{} , {}", src, dst);
//             if src != dst {
//                 // println!("Not same, merging");
//                 // Merge chunks
//                 let mut other = chunks.remove(dst);
//                 chunks.get_mut(if dst < src {src - 1} else {src}).unwrap().append(&mut other);
//
//                 if all_connected(&chunks) { converged = true; }
//             } else {
//                 // println!("Same, nothing");
//             }
//         }
//     }
//
//     println!("Done {} links total", done_links_count);
//
//     (layers.into_iter().flatten().collect(), links)
// }
=======
    fn pop_next(&mut self) -> Option<Task> {
        if self.unplanned_tasks.is_empty() { None }
        else {
            let (index, _) = self.unplanned_tasks.iter().enumerate()
                .max_by_key(|(_, Task {imp, ..})| imp)
                .unwrap();
            Some(self.unplanned_tasks.remove(index))
        }
        // if self.unplanned_tasks.len() > 0
        //      { Some(self.unplanned_tasks.remove(0)) }
        // else { None }
    }
}


fn populate_random() -> (Vec<Vertex>, Vec<Link>) {
    let vertex_count = 15;
    let min_per_layer = 2;
    let max_per_layer = vertex_count / 2;
    let min_vertex_weight = 2;
    let max_vertex_weight = 8;
    let seed = [6,4,3,8, 7,9,8,10, 14,18,12,12, 14,15,16,17];
    let mut rng = SmallRng::from_seed(seed);

    // Vertices
    let mut done_vertices_count = 0;
    let mut id: VertId = 0;
    let mut layers = Vec::new();
    while done_vertices_count < vertex_count {
        let mut layer = Vec::new();
        let count: u32 = {
            let r = rng.gen_range(min_per_layer, max_per_layer + 1);
            let left = vertex_count - done_vertices_count;
            if left < r {left} else {r}
        };
        for _ in 0..count {
            let weight: Weight = rng.gen_range(min_vertex_weight, max_vertex_weight + 1);
            layer.push(Vertex {id: id, w: weight});
            id += 1;
        }
        done_vertices_count += count;

        layers.push(layer);
    }
    // println!("{:#?}", layers);

    // Links
    let links_count = (vertex_count * (vertex_count - 1) / 2) / 10;
    // println!("Will create {} links", links_count);
    let min_link_weight = 1;
    let max_link_weight = 3;
    let mut links = Vec::new();
    let belongs_to_chunk = |id: u32, chunks: &Vec<Vec<VertId>>| -> Option<usize> {
        chunks.iter()
            .enumerate()
            .find_map(|(index, chunk)|
                if chunk.iter()
                    .find(|&& x| x == id)
                    .is_some() {Some(index)}
                else {None}
            )
    };
    let mut done_links_count = 0;
    let mut chunks = Vec::new();
    let mut converged = false;
    while !converged || done_links_count < links_count {
        // if !converged { println!("Have chunks: {:#?}", chunks); }
        let layer_src_index = rng.gen_range(0, layers.len() - 1);
        let layer_dst_index = rng.gen_range(layer_src_index + 1, layers.len());
        let layer_src = layers.get(layer_src_index).unwrap();
        let layer_dst = layers.get(layer_dst_index).unwrap();
        let src_index = layer_src.get(rng.gen_range(0, layer_src.len())).unwrap().id.clone();
        let dst_index = layer_dst.get(rng.gen_range(0, layer_dst.len())).unwrap().id.clone();
        // Retry if such link already exists

        if links.iter()
            .find(|&& Link {src, dst, ..}| (src == src_index) && (dst == dst_index))
            .is_some() { continue; }
        let weight: u32 = rng.gen_range(min_link_weight, max_link_weight + 1);
        links.push(Link { src: src_index, dst: dst_index, w: weight });
        done_links_count += 1;

        // Have nothing to trach if have already converged
        if converged { continue; }

        let chunk_src = belongs_to_chunk(src_index, &chunks);
        let chunk_dst = belongs_to_chunk(dst_index, &chunks);
        // println!("Have: {} and {}", src_index, dst_index);
        if chunk_src.is_none() && chunk_dst.is_none() {
            // Create new chunk
            // println!("Creating new chunk");
            chunks.push(vec![src_index, dst_index]);
        } else if chunk_src.is_none() && chunk_dst.is_some() {
            // Add src to dst_chunk
            // println!("Adding src to dst");
            chunks.get_mut(chunk_dst.unwrap()).unwrap().push(src_index);
        } else if chunk_src.is_some() && chunk_dst.is_none() {
            // Add dst to src_chunk
            // println!("Adding dst to src");
            chunks.get_mut(chunk_src.unwrap()).unwrap().push(dst_index);
        } else { // both Some
            let src = chunk_src.unwrap();
            let dst = chunk_dst.unwrap();
            // println!("{} , {}", src, dst);
            if src != dst {
                // println!("Not same, merging");
                // Merge chunks
                let mut other = chunks.remove(dst);
                chunks.get_mut(if dst < src {src - 1} else {src}).unwrap().append(&mut other);
                // converted=true was here
            } else {
                // println!("Same, nothing");
            }
        }
        // Check if all are connected
        if chunks.len() == 1 && chunks[0].len() == vertex_count as usize {
            converged = true;
        }
    }

    // println!("Done {} links total", done_links_count);

    (layers.into_iter().flatten().collect(), links)
}
>>>>>>> 3dec028e

fn populate_vertices() -> Vec<Vertex> {
    vec![
        Vertex {
            id: 0,
            w: 3,
        },
        Vertex {
            id: 1,
            w: 4,
        },
        Vertex {
            id: 2,
            w: 5,
        },
        Vertex {
            id: 3,
            w: 3,
        },
        Vertex {
            id: 4,
            w: 3,
        },
        Vertex {
            id: 5,
            w: 2,
        },
        Vertex {
            id: 6,
            w: 4,
        },
    ]
}

fn populate_links() -> Vec<Link> {
    vec![
        Link {
            src: 0,
            dst: 3,
            w: 1,
        },
        Link {
            src: 0,
            dst: 2,
            w: 2,
        },
        Link {
            src: 1,
            dst: 2,
            w: 1,
        },
        Link {
            src: 1,
            dst: 6,
            w: 2,
        },
        Link {
            src: 3,
            dst: 4,
            w: 1,
        },
        Link {
            src: 3,
            dst: 5,
            w: 2,
        },
        Link {
            src: 2,
            dst: 5,
            w: 1,
        },
    ]
}


            // let mut curr: usize = std::cmp::max(proc_src.len(), proc_dst.len()) - 1;
            // let start = loop {
            //     if curr < min_start as usize {break curr + 1}
            //     let src = proc_src.get(curr).unwrap_or(&Cell::Free);
            //     let dst = proc_dst.get(curr).unwrap_or(&Cell::Free);
            //
            //     curr -= 1;
                // let mut unwind_till_another = |id: TaskId, proc: &Vec<Cell>| {
                //     let (_, task_start, task_w) = start_times.get(&id).unwrap().clone();
                //     let imp_task = planned_tasks.iter()
                //         .find(|&&Task{id: task_id, ..}| task_id == id)
                //         .map(|Task{imp, ..}| imp)
                //         .unwrap().clone();
                    // if System::could_shift(task_start, curr as u32,
                    //                task_start + task_w, imp, imp_task) {
                    //     return curr;
                    // } else {
                    //     // Won't be able to shuft till the end of current task =>
                    //     // => find end and return it
                    //     while let Cell::Taken(task_id) =
                    //             proc.get(curr + 1).unwrap_or(&Cell::Free) {
                    //         // Another task starts at next
                    //         if task_id.clone() != id {break}
                    //         curr += 1;
                    //     }
                    //     return curr + 1; // next
                    // }
                // };
                // match (src, dst) {
                //     (Cell::Rcv(_), Cell::Rcv(_)) | (Cell::Rcv(_), Cell::Snd(_)) |
                //     (Cell::Snd(_), Cell::Rcv(_)) | (Cell::Snd(_), Cell::Snd(_)) |
                //     (Cell::Rcv(_), Cell::Free) | (Cell::Snd(_), Cell::Free) |
                //     (Cell::Free, Cell::Rcv(_)) | (Cell::Free, Cell::Snd(_)) => {
                //         break curr + 1;
                //     },
                //     (Cell::Rcv(_), Cell::Taken(id)) | (Cell::Snd(_), Cell::Taken(id)) => {
                //         break unwind_till_another(id.clone(), &proc_dst);
                //     },
                //     (Cell::Taken(id), Cell::Rcv(_)) | (Cell::Taken(id), Cell::Snd(_)) => {
                //         break unwind_till_another(id.clone(), &proc_src);
                //     },
                //     _ => {}
                // }
                // curr -= 1
            // };

            // (start as u32, None)
        // };<|MERGE_RESOLUTION|>--- conflicted
+++ resolved
@@ -24,30 +24,7 @@
 type Weight = u32;
 type Importance = u32;
 
-<<<<<<< HEAD
-#[derive(PartialEq, Eq, Clone)]
-enum Cell {
-    Free,
-    Taken(TaskId),
-    Snd(TaskId),
-    Rcv(TaskId),
-}
-
-impl fmt::Display for Cell {
-    fn fmt(&self, f: &mut fmt::Formatter) -> fmt::Result {
-        match self {
-            Cell::Free => write!(f, "____"),
-            Cell::Taken(id) => write!(f, "#{:2}#", id),
-            Cell::Snd(id) => write!(f, "-{:2}-", id),
-            Cell::Rcv(id) => write!(f, "+{:2}+", id),
-        }
-    }
-}
-
-#[derive(Clone)]
-=======
 #[derive(Debug)]
->>>>>>> 3dec028e
 struct Task {
     id: TaskId,
     w: Weight,
@@ -151,18 +128,6 @@
     id: TaskId,
 }
 
-<<<<<<< HEAD
-type Proc = Vec<Cell>;
-
-#[derive(Clone)]
-struct System {
-    processors: HashMap<ProcId, Proc>,
-    planned_tasks: Vec<Task>, // TODO: can remove
-    unplanned_tasks: Vec<Task>,
-    leftmost_proc: ProcId,
-    rightmost_proc: ProcId,
-    start_times: HashMap<TaskId, (ProcId, StartTime, Weight)>,
-=======
 #[derive(Debug)]
 struct OutLink {
     src_core: ProcId,
@@ -171,7 +136,6 @@
     weight: Weight,
     src_task: TaskId,
     dst_task: TaskId,
->>>>>>> 3dec028e
 }
 
 impl OutLink {
@@ -186,16 +150,6 @@
         s += &(self.dst_core - leftmost_proc).to_string();
         s += "\n";
 
-<<<<<<< HEAD
-        System {
-            leftmost_proc: 0,
-            rightmost_proc: 0,
-            processors: map,
-            planned_tasks: Vec::new(),
-            unplanned_tasks: tasks,
-            start_times: HashMap::new(),
-        }
-=======
         s += "weight:";
         s += &self.weight.to_string();
         s += "\n";
@@ -213,161 +167,9 @@
         s += "\n";
 
         s
->>>>>>> 3dec028e
-    }
-}
-
-<<<<<<< HEAD
-    fn last_free_or_taken(proc: &Proc, min: Tick) -> Tick {
-        for curr in (min..proc.len() as Tick).into_iter().rev() {
-            let cell = proc.get(curr as usize).unwrap();
-            if let Cell::Rcv(_) = cell {return curr}
-            if let Cell::Snd(_) = cell {return curr}
-        }
-        min
-    }
-
-    fn fall(system: &mut System, src_proc: ProcId, dst_proc: ProcId,
-            w: Weight, min_start: Tick, target: TaskId) -> Tick {
-        println!("  Falling for {}>{} with min_start={}", src_proc, dst_proc, min_start);
-        let (start, _free_start): (u32, Option<u32>) = {
-            let proc_src = system.processors.get(&src_proc).unwrap();
-            let proc_dst = system.processors.get(&dst_proc).unwrap();
-            let start_in_src = System::last_free_or_taken(proc_src, min_start);
-            let start_in_dst = System::last_free_or_taken(proc_dst, min_start);
-            (std::cmp::max(start_in_src, start_in_dst), None)
-        };
-
-        System::displace(&mut system.start_times,
-             system.processors.get_mut(&src_proc).unwrap(), src_proc, start.clone(), w.clone());
-        System::displace(&mut system.start_times,
-             system.processors.get_mut(&dst_proc).unwrap(), dst_proc, start.clone(), w.clone());
-         
-        System::place(system, Cell::Snd(target), Place {proc: src_proc, tick: start}, w);
-        System::place(system, Cell::Rcv(target), Place {proc: dst_proc, tick: start}, w);
-
-        start + w
-    }
-
-    fn displace(start_times: &mut HashMap<TaskId, (ProcId, StartTime, Weight)>,
-                proc: &mut Vec<Cell>, proc_id: ProcId, start: Tick, w: Weight) {
-        println!("Displacing [{} to {}) inside proc={}", start, start + w, proc_id);
-        if start as usize >= proc.len() {
-            println!("  Processor length ({}) is insufficient => nothing to do", proc.len());
-            return;
-        }
-        let cell_start = proc.get(start as usize).unwrap();
-        if let Cell::Rcv(_) = cell_start {
-            panic!("  Displacing starting from Cell::Rcv");
-        }
-        if let Cell::Snd(_) = cell_start {
-            panic!("  Displacing starting from Cell::Snd");
-        }
-        let mut actual_start = start as usize;
-        if let Cell::Taken(id) = cell_start {
-            println!("  Displacing Taken({})", id);
-            while let Cell::Taken(curr_id) = proc.get(actual_start).unwrap_or(&Cell::Free) {
-                if curr_id != id {break;}
-                if actual_start == 0 {break;}
-                actual_start -= 1;
-            }
-            println!("  Actual start={}", actual_start);
-        }
-        // TODO: improve
-        for _ in 0..(w + (start - actual_start as u32)) {
-            proc.insert(actual_start, Cell::Free);
-        }
-        for (task_id, (possible_proc_id, start_time, _)) in start_times {
-            if *possible_proc_id != proc_id {continue;}
-            if *start_time >= actual_start as u32 {
-                *start_time += w;
-                println!("    Increasing start_time of {} to {}", task_id, start_time);
-            }
-        }
-    }
-
-    // fn could_shift(start: Tick, index: Tick, end: Tick,
-    //                 imp_index: Importance, imp_task: Importance) -> bool {
-    //     ((index - start + 1) as f32 / (end - index - 1) as f32) <=
-    //         (imp_index as f32 / imp_task as f32)
-    // }
-    //
-    // vec<(path, link_w, parent_finish)>
-    fn get_paths_to(proc: ProcId, parents: &Vec<(TaskId, Weight)>,
-            start_times: &HashMap<TaskId, (ProcId, StartTime, Weight)>)
-                -> Vec<(Vec<(ProcId, ProcId)>, Weight, Tick)> {
-        parents.iter()
-            .map(|(parent_task_id, link_w)| {
-                let (parent_proc, parent_start, parent_w) =
-                    start_times.get(parent_task_id).unwrap().clone();
-                (parent_proc, link_w.clone(), (parent_start + parent_w).clone())
-            })
-            .filter(|(parent_proc, ..)| *parent_proc != proc)
-            .map(|(parent_proc, link_w, parent_finish)| {
-                let left_to_right = parent_proc < proc;
-                let pairs = (if parent_proc < proc
-                             {(parent_proc..proc)}
-                        else {(proc..parent_proc)})
-                    .map(|x| if left_to_right {(x, x+1)} else {(x+1, x)});
-                let path = if left_to_right {pairs.collect()} else {pairs.rev().collect()};
-                (path, link_w, parent_finish)
-            })
-            .collect()
-    }
-
-    fn plan(&mut self) {
-        while self.unplanned_tasks.len() > 0 {
-            self.print_planning();
-            let Task {id: task_id, w: task_w, parents, ..} = self.rmv_earliest();
-            // No parents => can start immediately => into a new processor
-            if parents.is_empty() {
-                let the_place = Place {proc: self.leftmost_proc.clone(), tick: 0};
-                System::place(self, Cell::Taken(task_id), the_place, task_w);
-                continue;
-            }
-
-            println!("------------------Finding best for task {}---------------------", task_id);
-            let (new_system, _score) =
-                (self.leftmost_proc..=self.rightmost_proc).into_iter()
-                .inspect(|proc| println!("Evaluating proc {}", proc))
-                .map(|proc| {
-                    let paths = System::get_paths_to(proc, &parents, &self.start_times);
-                    // TODO: don't account for transmission_cost
-                    let transmission_cost: u32 = paths.iter()
-                        .map(|(path, step_w, ..)| (path.len() as u32) * step_w.clone())
-                        .sum();
-                    let mut system = self.clone();
-                    let mut max_finish: u32 = parents.iter()
-                        .map(|(parent_task_id, _)| {
-                            let (_, parent_start, parent_w) =
-                                self.start_times.get(parent_task_id).expect("Parent not planned yet").clone();
-                            parent_start + parent_w
-                        })
-                        .max().unwrap(); // can safely unwrap() because there is at least 1 parent
-                    for (path, link_w, parent_finish) in paths.into_iter() {
-                        let mut last_finish = parent_finish;
-                        for (src_proc, dst_proc) in path.into_iter() { // for each step
-                            last_finish = System::fall(&mut system,
-                                src_proc, dst_proc, link_w, last_finish, task_id.clone());
-                            println!("    Last finish for {}->{} is {}", src_proc, dst_proc, last_finish);
-                        }
-                        max_finish = std::cmp::max(max_finish, last_finish);
-                    }
-
-                    println!("====Transmission cost={}, max finish={}", transmission_cost, max_finish);
-                    (system, max_finish + transmission_cost)
-                })
-                .inspect(|(_, score)| println!("=================Has score {}", score))
-                .min_by_key(|(_, score)| score.clone())
-                .unwrap();
-            println!("Best score={}", _score);
-            self.processors = new_system.processors;
-            self.leftmost_proc = new_system.leftmost_proc;
-            self.rightmost_proc = new_system.rightmost_proc;
-            self.start_times = new_system.start_times;
-            break;
-        }
-=======
+    }
+}
+
 impl OutTask {
     fn serialize(&self, leftmost_proc: &ProcId) -> String {
         let mut s = "OutTask\n".to_string();
@@ -379,7 +181,6 @@
         s += "proc:";
         s += &(self.proc - leftmost_proc).to_string();
         s += "\n";
->>>>>>> 3dec028e
 
         s += "weight:";
         s += &self.weight.to_string();
@@ -393,86 +194,11 @@
     }
 }
 
-<<<<<<< HEAD
-
-
-
-
-
-
-
-        //     // println!(" Finding for task {}", task_id);
-        //     let (proc, mut task_start) = self.find_best_proc(task_w, &parents);
-        //     // Place data transmissions -- for each parent put transmission paths
-        //     for (parent_task_id, link_w) in parents.iter() {
-        //         let (parent_proc, parent_start, parent_w) =
-        //             self.start_times.get(parent_task_id).unwrap().clone();
-        //         if proc == parent_proc {
-        //             continue; // on the same processor => nothing to transmit
-        //         }
-        //         // Hot to get from parent to proc
-        //         let paths: Vec<(i32, i32)> = {
-        //             let left_to_right = parent_proc < proc;
-        //             let pairs = (if parent_proc < proc
-        //                          {(parent_proc..proc)}
-        //                     else {(proc..parent_proc)})
-        //                 .map(|x| if left_to_right {(x, x+1)} else {(x+1, x)});
-        //             if left_to_right {pairs.collect()} else {pairs.rev().collect()}
-        //         };
-        //         // Plan (put) paths
-        //         let mut tick = (parent_start + parent_w) as usize;
-        //         for (src, dst) in paths.into_iter() {
-        //             loop { // Until we find an empty slot
-        //                 let mut found = true;
-        //                 for t in tick..(tick + *link_w as usize) {
-        //                     let processor_src = self.processors.get(&src).unwrap();
-        //                     if let Cell::Free = processor_src.get(t).unwrap_or(&Cell::Free) {
-        //                         let processor_dst = self.processors.get(&dst).unwrap();
-        //                         if let Cell::Free = processor_dst.get(t).unwrap_or(&Cell::Free) {
-        //                             continue;
-        //                         }
-        //                     }
-        //                     // At least for one _t_ couldn't find Free => failed for this _tick_
-        //                     found = false;
-        //                     break;
-        //                 };
-        //                 if found {break};
-        //                 tick += 1;
-        //             }
-        //             // Actually place the transmission
-        //             self.place(Cell::Snd(task_id), Place {proc: src, tick: tick as u32}, *link_w);
-        //             self.place(Cell::Rcv(task_id), Place {proc: dst, tick: tick as u32}, *link_w);
-        //
-        //             tick += *link_w as usize;
-        //         }
-        //         // _tick_ now contains the tick when the data transmission from
-        //         // current parent has ended. The actual start time is thus the max
-        //         // of all such _tick_s.
-        //         task_start = std::cmp::max(task_start, tick as u32);
-        //     }
-        //
-        //     // Have received all data for this task => can start it
-        //     self.place(Cell::Taken(task_id), Place {proc: proc, tick: task_start}, task_w);
-        // }
-
-    fn place(system: &mut System, cell: Cell, Place { proc, tick }: Place, amount: u32) {
-        {
-            let processor = system.processors.get_mut(&proc).unwrap();
-            while (processor.len() as u32) < tick {
-                // create cells up to _tick_
-                processor.push(Cell::Free);
-            }
-            let mut start = tick;
-            while processor.get(start as usize).unwrap_or(&Cell::Free) != &Cell::Free {
-                start += 1; // find first empty spacce (or the end, which is empty as well)
-            }
-=======
 #[derive(PartialEq, Eq, Hash, Clone, Copy, Debug)]
 struct ProcPair {
     left: ProcId,
     right: ProcId,
 }
->>>>>>> 3dec028e
 
 impl ProcPair {
     fn new(left: ProcId, right: ProcId) -> ProcPair {
@@ -489,10 +215,6 @@
     new_buses
 }
 
-<<<<<<< HEAD
-        if let Cell::Taken(task_id) = cell {
-            system.start_times.insert(task_id, (proc, tick, amount));
-=======
 // proc -> first free tick
 type Processors = HashMap<ProcId, Tick>;
 // leftproc
@@ -561,20 +283,9 @@
             self.processors.insert(proc, start + task.w);
             self.planned_tasks.insert(task.id, (proc, start + task.w));
             self.enlarge_if_needed(proc);
->>>>>>> 3dec028e
-        }
-    }
-
-<<<<<<< HEAD
-        // Add one processor to the left and one processor to the right, if needed
-        if proc == system.leftmost_proc {
-            system.leftmost_proc -= 1;
-            system.processors.insert(system.leftmost_proc, Vec::new());
-        }
-        if proc == system.rightmost_proc {
-            system.rightmost_proc += 1;
-            system.processors.insert(system.rightmost_proc, Vec::new());
-=======
+        }
+    }
+
     fn enlarge_if_needed(&mut self, proc: ProcId) {
         if proc == self.leftmost_proc {
             self.leftmost_proc -= 1;
@@ -585,7 +296,6 @@
             self.rightmost_proc += 1;
             self.processors.insert(self.rightmost_proc, 0);
             self.buses.insert(ProcPair::new(self.rightmost_proc, self.rightmost_proc - 1), 0);
->>>>>>> 3dec028e
         }
     }
 
@@ -599,59 +309,6 @@
         proc.clone()
     }
 
-<<<<<<< HEAD
-    fn find_best_proc(&self, w: Weight, parents: &Vec<(TaskId, Weight)>) -> (ProcId, StartTime) {
-        let eval_proc = |proc_id: i32| -> u32 {
-            let transmissions: Vec<(_,_)> = parents.iter()
-                .map(|(task_id, w)| {
-                    let (other_proc_id, other_start, other_w) =
-                        self.start_times.get(task_id).expect("Parent not planned yet");
-                    let other_finish = other_start + other_w;
-                    let dst: u32 = (proc_id - other_proc_id).abs() as u32;
-                    (dst * w, other_finish + dst * w)
-                })
-                .collect();
-                // .sum();
-            let (trans_sum, trans_last): (u32, u32) = (
-                transmissions.iter().map(|(score, _)| score).sum(),
-                *transmissions.iter().map(|(_, finish)| finish).max().unwrap_or(&0)
-            );
-            // println!("Trans {}", transmission_score);
-            // self.find_consecutive_block(proc_id, w, start_time) + transmission_score * 1
-            self.find_consecutive_block(proc_id, w, trans_last) + trans_sum
-        };
-
-        // Start = max(parents_end_time)
-        let start: u32 = parents.iter()
-            .map(|(task_id, _)| {
-                let (_, parent_start_time, parent_w) = self.start_times.get(task_id).unwrap();
-                parent_start_time + parent_w
-            })
-            .max()
-            .unwrap();
-        // println!("Start at {}", start);
-
-        // Result = proc_index with best(min) score
-        ((self.leftmost_proc..=self.rightmost_proc)
-            .map(|proc| (proc, eval_proc(proc)))
-            // .inspect(|(proc, score)| println!("Considering score={} for proc={}", score, proc))
-            .min_by(|(_, score1), (_, score2)| score1.cmp(score2))
-            // .map(|(proc, score)| {println!("  Settling for score={} for proc={}", score, proc); (proc, score)})
-            .map(|(index, _)| index)
-            .unwrap() as i32,
-        start)
-    }
-
-    fn rmv_earliest(&mut self) -> Task {
-        let max = self.unplanned_tasks.iter()
-            .enumerate()
-            .max_by_key(|(_, Task {imp, ..})| imp)
-            .map(|(index, _)| index)
-            .unwrap();
-        let removed = self.unplanned_tasks.remove(max);
-        self.planned_tasks.push(removed.clone());
-        removed
-=======
     fn bus_finish_of(&self, src: &ProcId, dst: &ProcId, buses: &Buses) -> Tick {
         buses.get(&ProcPair::new(src.clone(), dst.clone())).unwrap().clone()
     }
@@ -717,140 +374,8 @@
             buses: HashMap::new(),
             planned_tasks: HashMap::new(),
         }
->>>>>>> 3dec028e
-    }
-
-<<<<<<< HEAD
-fn main() {
-    // let (vert, links) = populate_random();
-    // let tasks = tasks_from(vert, links);
-    // print_tasks(&tasks);
-    // System::new(tasks).plan();
-    System::new(tasks_from(populate_vertices(), populate_links())).plan();
-}
-
-// fn populate_random() -> (Vec<Vertex>, Vec<Link>) {
-//     let vertex_count = 8;
-//     let min_per_layer = 1;
-//     let max_per_layer = vertex_count / 2;
-//     let min_vertex_weight = 3;
-//     let max_vertex_weight = 8;
-//     let seed = [6,4,4,4, 5,6,7,8, 9,10,11,12, 13,14,15,16];
-//     let mut rng = SmallRng::from_seed(seed);
-//
-//     // Vertices
-//     let mut done_vertices_count = 0;
-//     let mut id: VertId = 0;
-//     let mut layers = Vec::new();
-//     while done_vertices_count < vertex_count {
-//         let mut layer = Vec::new();
-//         let count: u32 = {
-//             let r = rng.gen_range(min_per_layer, max_per_layer + 1);
-//             let left = vertex_count - done_vertices_count;
-//             if left < r {left} else {r}
-//         };
-//         for _ in 0..count {
-//             let weight: Weight = rng.gen_range(min_vertex_weight, max_vertex_weight + 1);
-//             layer.push(Vertex {id: id, w: weight});
-//             id += 1;
-//         }
-//         done_vertices_count += count;
-//
-//         layers.push(layer);
-//     }
-//     println!("{:#?}", layers);
-//
-//     // Links
-//     let links_count = (vertex_count * (vertex_count - 1) / 2) / 3;
-//     println!("Will create {} links", links_count);
-//     let min_link_weight = 1;
-//     let max_link_weight = 2;
-//     let mut links = Vec::new();
-//     // There must be at least one path with a Vertex in each layer.
-//     // Gen that path. Since all vertices are random,
-//     // can just take 0th at each layer at this stage
-//     let belongs_to_chunk = |id: u32, chunks: &Vec<Vec<VertId>>| -> Option<usize> {
-//         chunks.iter()
-//             .enumerate()
-//             .find_map(|(index, chunk)|
-//                 if chunk.iter()
-//                     .find(|&& x| x == id)
-//                     .is_some() {Some(index)}
-//                 else {None}
-//             )
-//     };
-//     let mut done_links_count = 0;
-//     let mut chunks = Vec::new();
-//     let mut converged = false;
-//     // let mut iii = 0;
-//     while !converged || done_links_count < links_count {
-//         // if !converged && iii < 200 { println!("Have chunks: {:#?}", chunks); iii += 1 }
-//         let layer_src_index = rng.gen_range(0, layers.len() - 1);
-//         let layer_dst_index = rng.gen_range(layer_src_index + 1, layers.len());
-//         let layer_src = layers.get(layer_src_index).unwrap();
-//         let layer_dst = layers.get(layer_dst_index).unwrap();
-//         let src_index = layer_src.get(rng.gen_range(0, layer_src.len())).unwrap().id.clone();
-//         let dst_index = layer_dst.get(rng.gen_range(0, layer_dst.len())).unwrap().id.clone();
-//         // Retry if such link already exists
-//         if links.iter()
-//             .find(|&& Link {src, dst, ..}| (src == src_index) && (dst == dst_index))
-//             .is_some() { continue; }
-//         let weight: u32 = rng.gen_range(min_link_weight, max_link_weight + 1);
-//         links.push(Link { src: src_index, dst: dst_index, w: weight });
-//         done_links_count += 1;
-//
-//         // Have nothing to trach if have already converged
-//         if converged { continue; }
-//
-//         let all_connected = |chunks: &Vec<Vec<u32>>| {
-//             if chunks.len() == 1 {
-//                 let chunk = chunks.get(0).unwrap();
-//                 layers.iter().flatten()
-//                     .map(|Vertex {id, ..}| chunk.iter().find(|&&x| &x == id).is_some())
-//                     .all(|found| found)
-//             } else {
-//                 false
-//             }
-//         };
-//         let chunk_src = belongs_to_chunk(src_index, &chunks);
-//         let chunk_dst = belongs_to_chunk(dst_index, &chunks);
-//         // println!("Have: {} and {}", src_index, dst_index);
-//         if chunk_src.is_none() && chunk_dst.is_none() {
-//             // Create new chunk
-//             // println!("Creating new chunk");
-//             chunks.push(vec![src_index, dst_index]);
-//         } else if chunk_src.is_none() && chunk_dst.is_some() {
-//             // Add src to dst_chunk
-//             // println!("Adding src to dst");
-//             chunks.get_mut(chunk_dst.unwrap()).unwrap().push(src_index);
-//             if all_connected(&chunks) { converged = true; }
-//         } else if chunk_src.is_some() && chunk_dst.is_none() {
-//             // Add dst to src_chunk
-//             // println!("Adding dst to src");
-//             chunks.get_mut(chunk_src.unwrap()).unwrap().push(dst_index);
-//             if all_connected(&chunks) { converged = true; }
-//         } else { // both Some
-//             let src = chunk_src.unwrap();
-//             let dst = chunk_dst.unwrap();
-//             // println!("{} , {}", src, dst);
-//             if src != dst {
-//                 // println!("Not same, merging");
-//                 // Merge chunks
-//                 let mut other = chunks.remove(dst);
-//                 chunks.get_mut(if dst < src {src - 1} else {src}).unwrap().append(&mut other);
-//
-//                 if all_connected(&chunks) { converged = true; }
-//             } else {
-//                 // println!("Same, nothing");
-//             }
-//         }
-//     }
-//
-//     println!("Done {} links total", done_links_count);
-//
-//     (layers.into_iter().flatten().collect(), links)
-// }
-=======
+    }
+
     fn pop_next(&mut self) -> Option<Task> {
         if self.unplanned_tasks.is_empty() { None }
         else {
@@ -975,7 +500,6 @@
 
     (layers.into_iter().flatten().collect(), links)
 }
->>>>>>> 3dec028e
 
 fn populate_vertices() -> Vec<Vertex> {
     vec![
@@ -1048,54 +572,4 @@
             w: 1,
         },
     ]
-}
-
-
-            // let mut curr: usize = std::cmp::max(proc_src.len(), proc_dst.len()) - 1;
-            // let start = loop {
-            //     if curr < min_start as usize {break curr + 1}
-            //     let src = proc_src.get(curr).unwrap_or(&Cell::Free);
-            //     let dst = proc_dst.get(curr).unwrap_or(&Cell::Free);
-            //
-            //     curr -= 1;
-                // let mut unwind_till_another = |id: TaskId, proc: &Vec<Cell>| {
-                //     let (_, task_start, task_w) = start_times.get(&id).unwrap().clone();
-                //     let imp_task = planned_tasks.iter()
-                //         .find(|&&Task{id: task_id, ..}| task_id == id)
-                //         .map(|Task{imp, ..}| imp)
-                //         .unwrap().clone();
-                    // if System::could_shift(task_start, curr as u32,
-                    //                task_start + task_w, imp, imp_task) {
-                    //     return curr;
-                    // } else {
-                    //     // Won't be able to shuft till the end of current task =>
-                    //     // => find end and return it
-                    //     while let Cell::Taken(task_id) =
-                    //             proc.get(curr + 1).unwrap_or(&Cell::Free) {
-                    //         // Another task starts at next
-                    //         if task_id.clone() != id {break}
-                    //         curr += 1;
-                    //     }
-                    //     return curr + 1; // next
-                    // }
-                // };
-                // match (src, dst) {
-                //     (Cell::Rcv(_), Cell::Rcv(_)) | (Cell::Rcv(_), Cell::Snd(_)) |
-                //     (Cell::Snd(_), Cell::Rcv(_)) | (Cell::Snd(_), Cell::Snd(_)) |
-                //     (Cell::Rcv(_), Cell::Free) | (Cell::Snd(_), Cell::Free) |
-                //     (Cell::Free, Cell::Rcv(_)) | (Cell::Free, Cell::Snd(_)) => {
-                //         break curr + 1;
-                //     },
-                //     (Cell::Rcv(_), Cell::Taken(id)) | (Cell::Snd(_), Cell::Taken(id)) => {
-                //         break unwind_till_another(id.clone(), &proc_dst);
-                //     },
-                //     (Cell::Taken(id), Cell::Rcv(_)) | (Cell::Taken(id), Cell::Snd(_)) => {
-                //         break unwind_till_another(id.clone(), &proc_src);
-                //     },
-                //     _ => {}
-                // }
-                // curr -= 1
-            // };
-
-            // (start as u32, None)
-        // };+}